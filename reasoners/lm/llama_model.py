import json
import os
import sys
import time
import warnings
from pathlib import Path
from typing import Tuple, Union, Optional
import copy

import numpy as np
import torch
import torch.distributed
from fairscale.nn.model_parallel.initialize import initialize_model_parallel
from llama1 import ModelArgs, Transformer, Tokenizer

from reasoners import LanguageModel, GenerateOutput


def setup_model_parallel() -> Tuple[int, int]:
    local_rank = int(os.environ.get("LOCAL_RANK", -1))
    world_size = int(os.environ.get("WORLD_SIZE", -1))
    torch.distributed.init_process_group("nccl")
    initialize_model_parallel(world_size)
    torch.cuda.set_device(local_rank)
    if local_rank > 0:
        sys.stdout = open(os.devnull, 'w')
    return local_rank, world_size


class LLaMAModel(LanguageModel):
    def __init__(self, path, size, max_batch_size=1, max_seq_len=2048,
                 local_rank=-1, world_size=-1):
        super().__init__()
        if local_rank == -1 or world_size == -1:
            local_rank, world_size = setup_model_parallel()
        self.tokenizer, self.model = self.load(os.path.join(path, size), os.path.join(path, "tokenizer.model"),
                                               local_rank, world_size, max_batch_size=max_batch_size,
                                               max_seq_len=max_seq_len)
        self.max_seq_len = max_seq_len
        self.local_rank = local_rank

    @staticmethod
    def load(ckpt_dir: str, tokenizer_path: str, local_rank: int, world_size: int, max_batch_size: int,
             max_seq_len: int) -> Tuple[Tokenizer, Transformer]:
        start_time = time.time()
        checkpoints = sorted(Path(ckpt_dir).glob("*.pth"))
        assert (
                world_size == len(checkpoints)
        ), f"Loading a checkpoint for MP={len(checkpoints)} but world size is {world_size}"
        ckpt_path = checkpoints[local_rank]
        print("Loading")
        checkpoint = torch.load(ckpt_path, map_location="cpu")
        with open(Path(ckpt_dir) / "params.json", "r") as f:
            params = json.loads(f.read())

        model_args: ModelArgs = ModelArgs(max_seq_len=max_seq_len, max_batch_size=max_batch_size, **params)
        tokenizer = Tokenizer(model_path=tokenizer_path)
        model_args.vocab_size = tokenizer.n_words
        torch.set_default_tensor_type(torch.cuda.HalfTensor)
        model = Transformer(model_args).cuda().half()
        torch.set_default_tensor_type(torch.FloatTensor)
        model.load_state_dict(checkpoint, strict=False)
        print(f"Loaded in {time.time() - start_time:.2f} seconds")
        return tokenizer, model

    def generate(self,
                 inputs: list[str],
                 max_length: Optional[int] = None,
                 max_new_tokens: Optional[int] = None,
                 do_sample: bool = False,
                 temperature: float = 1.0,
                 top_k: int = 50,
                 top_p: float = 1.0,
                 num_return_sequences: int = 1,
                 eos_token_id: Union[None, str, int, list[str, int]] = None,
                 hide_input: bool = True,
                 output_log_probs: bool = False,
                 **kwargs) -> GenerateOutput:
        if max_length is None:
            max_length = self.max_seq_len  # use LLaMA's max length if not set
        if max_new_tokens is None:
            max_new_tokens = max_length  # set to a large number cannot be reached

        if not do_sample:
            if temperature != 0.0 and self.local_rank == 0:  # temperature is explicitly set with do_sample=False #if do_sample=False, temperature set to not 0 have no effect
                warnings.warn('temperature is set, but do_sample=False')
            temperature = 0

        # unify eos_token
        eos_token_id_input = copy.deepcopy(eos_token_id)
        eos_token_id = []
        if eos_token_id_input is not None:
            if not isinstance(eos_token_id_input, list):
                eos_token_id_input = [eos_token_id_input]
            for token in eos_token_id_input:
                if isinstance(token, str):
                    tokenized = self.tokenizer.encode(token, bos=False, eos=False)
                    if len(tokenized) != 1 and self.local_rank == 0:
                        warnings.warn(f'the eos_token {repr(token)} is encoded into {tokenized} with length != 1, '
                                      f'using {tokenized[-1]} as the eos_token_id')
                    token = tokenized[-1]
                if isinstance(token, int):
                    eos_token_id.append(token)
                elif self.local_rank == 0:
                    warnings.warn(f'the eos_token {repr(token)} is neither str nor int, which is ignored')

        if num_return_sequences > 1:
            assert len(inputs) == 1, 'num_return_sequences > 1 is not supported for multiple inputs'
        
        inputs = [i for i in inputs for _ in range(num_return_sequences)]
        
        end_pos = torch.zeros(len(inputs)).long().cuda() - 1
        bsz = len(inputs)
        params = self.model.params
        assert bsz <= params.max_batch_size, f"total batch size exceeds limit: {bsz} > {params.max_batch_size}"

        prompt_tokens = [self.tokenizer.encode(x, bos=True, eos=False) for x in inputs]
        min_prompt_size = min([len(t) for t in prompt_tokens])
        max_prompt_size = max([len(t) for t in prompt_tokens])
        if max_prompt_size > params.max_seq_len and self.local_rank == 0:
            warnings.warn(f"prompts exceed context length limit: {max_prompt_size} > {params.max_seq_len}")
        total_len = min(params.max_seq_len, max_prompt_size + max_new_tokens)
        total_len = min(total_len, max_length)

        tokens = torch.full((bsz, total_len), self.tokenizer.pad_id).cuda().long()
        for k, t in enumerate(prompt_tokens):
            tokens[k, : len(t)] = torch.tensor(t)[:params.max_seq_len].long()
        input_pos = [len(t) for t in prompt_tokens]
        input_text_mask = tokens != self.tokenizer.pad_id
        start_pos = min_prompt_size
        prev_pos = 0

        eos_cnt = torch.zeros(bsz).long().cuda()
        seq_probs = []
        eos_token_id = torch.tensor(eos_token_id, dtype=torch.long).cuda()
        for cur_pos in range(start_pos, total_len):
            logits = self.model.forward(tokens[:, prev_pos:cur_pos], prev_pos)
            if temperature > 0:
                probs = torch.softmax(logits / temperature, dim=-1)
                next_token = self.sample_top_pk(probs, top_p, top_k)
            else:
                probs = torch.softmax(logits, dim=-1)
                next_token = torch.argmax(logits, dim=-1)
            next_token = next_token.reshape(-1)
            next_token = torch.where(input_text_mask[:, cur_pos], tokens[:, cur_pos], next_token)
            seq_probs.append(probs[:, next_token])
            tokens[:, cur_pos] = next_token
            prev_pos = cur_pos
            eos_cnt += torch.any(next_token[:, None] == eos_token_id, dim=-1).long()
            for idx in range(bsz):
                if end_pos[idx].item() == -1:
                    if eos_cnt[idx] > 0 or cur_pos - input_pos[idx] >= max_new_tokens:
                        end_pos[idx] = cur_pos
            if (eos_cnt >= 1).all():
                break

        
        decoded = []
        log_prob = None
        if output_log_probs:
            seq_probs = torch.stack(seq_probs, dim=0)
            log_prob = torch.log(seq_probs)

        for i, (t, input_t) in enumerate(zip(tokens.tolist(), prompt_tokens)):
            t = t[:params.max_seq_len]
            t = t[:len(prompt_tokens[i]) + max_length]#here is the difference, i think you want to set max_new_tokens
            t = [x if x != self.tokenizer.pad_id else self.tokenizer.eos_id for x in t]
            if end_pos[i].item() != -1:
                t = t[:end_pos[i]]
            decoded_tokens = self.tokenizer.decode(t)
            if hide_input:
                decoded_tokens = decoded_tokens[len(inputs[i]):]
            decoded.append(decoded_tokens)

        # TODO: check log_probs
        return GenerateOutput(decoded, log_prob)

    @torch.no_grad()
    def get_next_token_logits(self,
                              prompt: Union[str, list[str]],
                              candidates: Union[list[str], list[list[str]]]) -> list[np.ndarray]:
        if isinstance(prompt, str):
            prompt = [prompt]
        if isinstance(candidates[0], str):
            candidates = [candidates] * len(prompt)

        cand_tokens = []
        for candidate in candidates:
            cand_tokens.append([])
            for cand in candidate:
                token = self.tokenizer.encode(cand, bos=False, eos=False)
                if len(token) != 1:
                    warnings.warn(f'candidate {cand} corresponds to {len(token)} instead of 1')
                cand_tokens[-1].append(token[1] if token[0] == 29871 else token[0])

        bsz = len(prompt)
        params = self.model.params
        assert bsz <= params.max_batch_size, (bsz, params.max_batch_size)

        prompts_tokens = [self.tokenizer.encode(p, bos=True, eos=False) for p in prompt]
        max_prompt_size = max(len(t) for t in prompts_tokens)
        tokens = torch.full((bsz, max_prompt_size), self.tokenizer.pad_id).cuda().long()
        for k, t in enumerate(prompts_tokens):
            tokens[k, :len(t)] = torch.tensor(t)[:params.max_seq_len].long()

        all_logits = self.model.forward(tokens, 0)
        logits = []
        for case_logits, cand in zip(all_logits, cand_tokens):
            logits.append(case_logits[cand].cpu().numpy())
        return logits

    @torch.inference_mode()
    def encode(self, tokens: torch.Tensor, start_pos: int):
        _bsz, seqlen = tokens.shape
        h = self.model.tok_embeddings(tokens)
        self.model.freqs_cis = self.model.freqs_cis.to(h.device)
        freqs_cis = self.model.freqs_cis[start_pos: start_pos + seqlen]

        mask = None
        if seqlen > 1:
            mask = torch.full((1, 1, seqlen, seqlen), float("-inf"), device=tokens.device)
            mask = torch.triu(mask, diagonal=start_pos + 1).type_as(h)

        for layer in self.model.layers:
            h = layer(h, start_pos, freqs_cis, mask)
        h = self.model.norm(h)
        output = self.model.output(h[:, -1, :])  # only compute last logits
        return output.float(), h

    @torch.no_grad()
    def get_loglikelihood(
            self,
            prefix: str,
            contents: list[str],
    ) -> np.ndarray:
        params = self.model.params
        bsz = len(contents)
        assert bsz <= params.max_batch_size, (bsz, params.max_batch_size)
        prefix_tokens = self.tokenizer.encode(prefix, bos=True, eos=False)
        prompts_tokens = [self.tokenizer.encode(x, bos=True, eos=False) for x in contents]

        for prompt_tokens in prompts_tokens:
<<<<<<< HEAD
            # print("prompt length:", len(prompt_tokens))
            assert prompt_tokens[:len(prefix_tokens)] == prefix_tokens
=======

            assert prompt_tokens[: len(prefix_tokens)] == prefix_tokens
>>>>>>> 9a9809bc

        max_prompt_size = max([len(t) for t in prompts_tokens])
        total_len = max_prompt_size
        tokens = torch.full((bsz, total_len), self.tokenizer.pad_id).cuda().long()

        for k, t in enumerate(prompts_tokens):
            tokens[k, : len(t)] = torch.tensor(t)[:params.max_seq_len].long()

        _, h = self.encode(tokens[:, :], 0)
        logits = self.model.output(h)
        acc_probs = torch.zeros(bsz).cuda()
        for i in range(len(prefix_tokens), max_prompt_size):
            probs = torch.softmax(logits[:, i - 1, :], dim=-1)
            for j in range(bsz):
                if tokens[j, i] != self.tokenizer.pad_id:
                    acc_probs[j] += torch.log(probs[j, tokens[j, i]])

        return acc_probs.cpu().numpy()

    @staticmethod
    def sample_top_pk(probs, p, k):
        probs_sort, probs_idx = torch.sort(probs, dim=-1, descending=True)
        probs_sort = probs_sort[:, :k]
        probs_sum = torch.cumsum(probs_sort, dim=-1)
        mask = probs_sum - probs_sort > p
        probs_sort[mask] = 0.0
        probs_sort.div_(probs_sort.sum(dim=-1, keepdim=True))
        next_token = torch.multinomial(probs_sort, num_samples=1)
        next_token = torch.gather(probs_idx, -1, next_token)
        return next_token


class DummyLLaMAModel(LanguageModel):
    def __init__(self, path, size, max_batch_size=1, max_seq_len=2048,
                 local_rank=-1, world_size=-1):
        super().__init__()

    @torch.no_grad()
    def generate(
            self,
            inputs: list[str],
            max_gen_len: int = 2048,
            temperature: float = 0.8,
            top_p: float = 0.95,
            end_token: str = "",  # TODO: change this to a function
            hide_input: bool = False,
    ) -> GenerateOutput:
        return GenerateOutput(inputs, np.zeros(len(inputs)))

    @torch.no_grad()
    def get_loglikelihood(
            self,
            prefix: str,
            contents: list[str],
    ) -> np.ndarray:
        return np.zeros(len(contents))

    @torch.no_grad()
    def get_next_token_logits(self,
                              prompt: Union[str, list[str]],
                              candidates: Union[list[str], list[list[str]]]) -> list[np.ndarray]:
        return [np.zeros(len(cand)) for cand in candidates]


if __name__ == '__main__':
    model = LLaMAModel("/data/haotian/RAP_tune/llama-ckpts",'7B')
    print(model.get_next_token_logits(['Smoking is harmful to health.'], candidates=[[' It']]))
    print(model.get_next_token_logits(['Smoking is harmful to health. It'], candidates=[[' is']]))
    print(model.get_next_token_logits(['Smoking is harmful to health. It is'], candidates=[[' the']]))
    print(model.generate(['Smoking is harmful to health.'], max_new_tokens=20, output_log_probs=True, hide_input=False))<|MERGE_RESOLUTION|>--- conflicted
+++ resolved
@@ -240,13 +240,8 @@
         prompts_tokens = [self.tokenizer.encode(x, bos=True, eos=False) for x in contents]
 
         for prompt_tokens in prompts_tokens:
-<<<<<<< HEAD
             # print("prompt length:", len(prompt_tokens))
             assert prompt_tokens[:len(prefix_tokens)] == prefix_tokens
-=======
-
-            assert prompt_tokens[: len(prefix_tokens)] == prefix_tokens
->>>>>>> 9a9809bc
 
         max_prompt_size = max([len(t) for t in prompts_tokens])
         total_len = max_prompt_size
