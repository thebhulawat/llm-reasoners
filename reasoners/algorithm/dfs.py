from typing import Generic
from collections import defaultdict
from .. import SearchAlgorithm, WorldModel, Reasoner, SearchConfig, State, Action
from typing import NamedTuple, List, Tuple
import itertools
from typing import Generic, Optional, NamedTuple, Callable, Hashable


class DFSNode:
    id_iter = itertools.count()

    @classmethod
    def reset_id(cls):
        cls.id_iter = itertools.count()

    def __init__(self, state: Optional[State], action: Optional[Action], parent: "Optional[DFSNode]" = None, fast_reward: float = 0., fast_reward_details=None, is_terminal: bool = False) -> None:
        
        self.id = next(DFSNode.id_iter)
        if fast_reward_details is None:
            fast_reward_details = {}
        self.reward_details = {}
        self.cum_rewards: list[float] = []
        self.fast_reward = self.reward = fast_reward
        self.fast_reward_details = fast_reward_details
        self.is_terminal = is_terminal
        self.action = action
        self.state = state
        self.parent = parent
        self.children: 'Optional[list[DFSNode]]' = []
        if parent is None:
            self.depth = 0
        else:
            self.depth = parent.depth + 1

    def add_child(self, child: 'DFSNode'):
        self.children.append(child)
    
    def get_trace(self) -> List[Tuple[Action, State, float]]:
        """ Returns the sequence of actions and states from the root to the current node """
        node, path = self, []
        while node is not None:
            path.append((node.action, node.state, node.reward))
            node = node.parent
        # Reverse the path to get actions and states in order
        path = path[::-1]
        return path

class DFSResult(NamedTuple):
    terminal_state: State
    cum_rewards: float
    tree_state: DFSNode
    terminal_nodes: List[DFSNode]

class DFS(SearchAlgorithm, Generic[State, Action]):
    """
    config.fast_reward is the prior to decide the order of exporation
    config.reward is the actual reward that decides the final result
    """

    def __init__(self, 
                 total_states: int = 10, 
                 max_per_state: int = 3, 
                 depth: int = 10,
                 prior: bool = True):
        self.max_per_state = max_per_state
        self.depth = depth # not used
        self.total_states = total_states
        self.terminals = [] ## final results 
        self.stat_cnt = 0
        self.prior = prior # use fast_reward as prior score

    def _reset(self):
        self.terminals = []
        self.stat_cnt = 0

    def __call__(self, world: WorldModel, config: SearchConfig):
        init_state = world.init_state()
        self._reset()
        init_node = DFSNode(state=init_state, action=None, parent=None, fast_reward=0., fast_reward_details=None, is_terminal=False)
        self.dfs(world, config, init_node)
        sorted_terminals = sorted(self.terminals, key=lambda x: sum(x.cum_rewards), reverse=True)
        result = DFSResult(terminal_state=sorted_terminals[0].state, cum_rewards=sorted_terminals[0].cum_rewards, tree_state=init_node, terminal_nodes=sorted_terminals)
        return result

    def dfs(self, world: WorldModel, config: SearchConfig, cur_node: DFSNode):

        ## if it's terminal state
        if world.is_terminal(cur_node.state) or cur_node.depth == self.depth:
            self.terminals.append(cur_node)  # change
            return

        cur_state = cur_node.state
        # get candidate actions (list, (action, score) or action)
        new_actions = config.get_actions(cur_state)
        if len(new_actions) == 0: 
            print('terminal return: no new action')
            return 
        ## sort possible actions by score
        if self.prior:
            actions_with_prior = [(a, config.fast_reward(cur_state, a)) for a in new_actions]
            new_actions = sorted(actions_with_prior, key=lambda x: x[1][0], reverse=True)
        else:
            new_actions = [(a, (0, {})) for a in new_actions]
        # try each candidate
        cnt_per_state = 0
        for action in new_actions:
            action, (fast_reward, fast_reward_details) = action
            new_state = world.step(cur_state, action)
            if self.stat_cnt < self.total_states:
                cnt_per_state += 1
                if cnt_per_state > self.max_per_state: 
                    print(f'reach max_per_state {self.max_per_state}: break')
                    break
                self.stat_cnt += 1

                new_state, aux = world.step(cur_state, action)

                new_node = DFSNode(state=new_state, action=action, parent=cur_node, fast_reward=fast_reward, fast_reward_details=fast_reward_details, is_terminal=False)
                new_node.reward, new_node.reward_details = config.reward(cur_state, action, **aux, **fast_reward_details)
                new_node.cum_rewards = cur_node.cum_rewards + [new_node.reward]

                cur_node.add_child(new_node)
                self.dfs(world, config, new_node)
        return
    

class CW_DFS(SearchAlgorithm, Generic[State, Action]):
    # specific to crosswords
    # please use the DFS class for general purpose
    def __init__(self, 
                 total_states: int = 100, 
                 max_per_state: int = 3, 
                 depth: int = 10,
                 prior: bool = True,
                 max_terminal_nodes: int = 10):
        self.max_per_state = max_per_state
        self.depth = depth # not used
        self.total_states = total_states
        self.terminals = [] ## final results 
        self.stat_cnt = 0
        self.prior = prior # use fast_reward as prior score
        self.max_terminal_nodes = max_terminal_nodes

    def _reset(self):
        self.terminals = []
        self.stat_cnt = 0

<<<<<<< HEAD
    def __call__(self, world: WorldModel, config: SearchConfig):
        # reset id
        DFSNode.reset_id()
        
=======
    def __call__(self, world: WorldModel, config: SearchConfig, best_state: bool=True):
>>>>>>> 45449b8c
        init_state = world.init_state()
        self._reset()
        init_node = DFSNode(state=init_state, action=None, parent=None, fast_reward=0., fast_reward_details=None, is_terminal=False)
        self.dfs(world, config, init_node)
        sorted_terminals = sorted(self.terminals, key=lambda x: sum(x.cum_rewards), reverse=True)
        result = DFSResult(terminal_state=sorted_terminals[0].state, cum_rewards=sorted_terminals[0].cum_rewards, tree_state=init_node, terminal_nodes=sorted_terminals)
        return result

<<<<<<< HEAD
    def dfs(self, world: WorldModel, config: SearchConfig, cur_node: DFSNode):
    
        # Stop if max_terminal_nodes is reached
        if len(self.terminals) >= self.max_terminal_nodes:
            return
 
=======
    def dfs(self, world: WorldModel, config: SearchConfig, cur_state: State, best_state: bool=True, early_terminate: bool=True):
>>>>>>> 45449b8c
        ## if it's terminal state
        if world.is_terminal(cur_node.state) or cur_node.depth == self.depth:
            self.terminals.append(cur_node)  # change
            return

        cur_state = cur_node.state
        # get candidate actions (list, (action, score) or action)
        new_actions = config.get_actions(cur_state)
        if len(new_actions) == 0: 
            print('terminal return: no new action')
            return 
        ## sort possible actions by score
        if self.prior:
            actions_with_prior = [(a, config.fast_reward(cur_state, a)) for a in new_actions]
            new_actions = sorted(actions_with_prior, key=lambda x: x[1][0], reverse=True)
        else:
            new_actions = [(a, (0, {})) for a in new_actions]
        # try each candidate
        cnt_per_state = 0
        for action in new_actions:
            action, (fast_reward, fast_reward_details) = action
            new_state = world.step(cur_state, action)
            if self.stat_cnt < self.total_states:
                cnt_per_state += 1
                if cnt_per_state > self.max_per_state: 
                    print(f'reach max_per_state {self.max_per_state}: break')
                    break
                self.stat_cnt += 1

<<<<<<< HEAD
                new_state, aux = world.step(cur_state, action)

                new_node = DFSNode(state=new_state, action=action, parent=cur_node, fast_reward=fast_reward, fast_reward_details=fast_reward_details, is_terminal=False)
                new_node.reward, new_node.reward_details = config.reward(cur_state, action, **aux, **fast_reward_details)
                new_node.cum_rewards = cur_node.cum_rewards + [new_node.reward]

                cur_node.add_child(new_node)
                self.dfs(world, config, new_node)
        return
=======
                neibor_info = self.dfs(world, config, new_state, best_state)
        return
    
>>>>>>> 45449b8c
<|MERGE_RESOLUTION|>--- conflicted
+++ resolved
@@ -1,217 +1,196 @@
-from typing import Generic
-from collections import defaultdict
-from .. import SearchAlgorithm, WorldModel, Reasoner, SearchConfig, State, Action
-from typing import NamedTuple, List, Tuple
-import itertools
-from typing import Generic, Optional, NamedTuple, Callable, Hashable
-
-
-class DFSNode:
-    id_iter = itertools.count()
-
-    @classmethod
-    def reset_id(cls):
-        cls.id_iter = itertools.count()
-
-    def __init__(self, state: Optional[State], action: Optional[Action], parent: "Optional[DFSNode]" = None, fast_reward: float = 0., fast_reward_details=None, is_terminal: bool = False) -> None:
-        
-        self.id = next(DFSNode.id_iter)
-        if fast_reward_details is None:
-            fast_reward_details = {}
-        self.reward_details = {}
-        self.cum_rewards: list[float] = []
-        self.fast_reward = self.reward = fast_reward
-        self.fast_reward_details = fast_reward_details
-        self.is_terminal = is_terminal
-        self.action = action
-        self.state = state
-        self.parent = parent
-        self.children: 'Optional[list[DFSNode]]' = []
-        if parent is None:
-            self.depth = 0
-        else:
-            self.depth = parent.depth + 1
-
-    def add_child(self, child: 'DFSNode'):
-        self.children.append(child)
-    
-    def get_trace(self) -> List[Tuple[Action, State, float]]:
-        """ Returns the sequence of actions and states from the root to the current node """
-        node, path = self, []
-        while node is not None:
-            path.append((node.action, node.state, node.reward))
-            node = node.parent
-        # Reverse the path to get actions and states in order
-        path = path[::-1]
-        return path
-
-class DFSResult(NamedTuple):
-    terminal_state: State
-    cum_rewards: float
-    tree_state: DFSNode
-    terminal_nodes: List[DFSNode]
-
-class DFS(SearchAlgorithm, Generic[State, Action]):
-    """
-    config.fast_reward is the prior to decide the order of exporation
-    config.reward is the actual reward that decides the final result
-    """
-
-    def __init__(self, 
-                 total_states: int = 10, 
-                 max_per_state: int = 3, 
-                 depth: int = 10,
-                 prior: bool = True):
-        self.max_per_state = max_per_state
-        self.depth = depth # not used
-        self.total_states = total_states
-        self.terminals = [] ## final results 
-        self.stat_cnt = 0
-        self.prior = prior # use fast_reward as prior score
-
-    def _reset(self):
-        self.terminals = []
-        self.stat_cnt = 0
-
-    def __call__(self, world: WorldModel, config: SearchConfig):
-        init_state = world.init_state()
-        self._reset()
-        init_node = DFSNode(state=init_state, action=None, parent=None, fast_reward=0., fast_reward_details=None, is_terminal=False)
-        self.dfs(world, config, init_node)
-        sorted_terminals = sorted(self.terminals, key=lambda x: sum(x.cum_rewards), reverse=True)
-        result = DFSResult(terminal_state=sorted_terminals[0].state, cum_rewards=sorted_terminals[0].cum_rewards, tree_state=init_node, terminal_nodes=sorted_terminals)
-        return result
-
-    def dfs(self, world: WorldModel, config: SearchConfig, cur_node: DFSNode):
-
-        ## if it's terminal state
-        if world.is_terminal(cur_node.state) or cur_node.depth == self.depth:
-            self.terminals.append(cur_node)  # change
-            return
-
-        cur_state = cur_node.state
-        # get candidate actions (list, (action, score) or action)
-        new_actions = config.get_actions(cur_state)
-        if len(new_actions) == 0: 
-            print('terminal return: no new action')
-            return 
-        ## sort possible actions by score
-        if self.prior:
-            actions_with_prior = [(a, config.fast_reward(cur_state, a)) for a in new_actions]
-            new_actions = sorted(actions_with_prior, key=lambda x: x[1][0], reverse=True)
-        else:
-            new_actions = [(a, (0, {})) for a in new_actions]
-        # try each candidate
-        cnt_per_state = 0
-        for action in new_actions:
-            action, (fast_reward, fast_reward_details) = action
-            new_state = world.step(cur_state, action)
-            if self.stat_cnt < self.total_states:
-                cnt_per_state += 1
-                if cnt_per_state > self.max_per_state: 
-                    print(f'reach max_per_state {self.max_per_state}: break')
-                    break
-                self.stat_cnt += 1
-
-                new_state, aux = world.step(cur_state, action)
-
-                new_node = DFSNode(state=new_state, action=action, parent=cur_node, fast_reward=fast_reward, fast_reward_details=fast_reward_details, is_terminal=False)
-                new_node.reward, new_node.reward_details = config.reward(cur_state, action, **aux, **fast_reward_details)
-                new_node.cum_rewards = cur_node.cum_rewards + [new_node.reward]
-
-                cur_node.add_child(new_node)
-                self.dfs(world, config, new_node)
-        return
-    
-
-class CW_DFS(SearchAlgorithm, Generic[State, Action]):
-    # specific to crosswords
-    # please use the DFS class for general purpose
-    def __init__(self, 
-                 total_states: int = 100, 
-                 max_per_state: int = 3, 
-                 depth: int = 10,
-                 prior: bool = True,
-                 max_terminal_nodes: int = 10):
-        self.max_per_state = max_per_state
-        self.depth = depth # not used
-        self.total_states = total_states
-        self.terminals = [] ## final results 
-        self.stat_cnt = 0
-        self.prior = prior # use fast_reward as prior score
-        self.max_terminal_nodes = max_terminal_nodes
-
-    def _reset(self):
-        self.terminals = []
-        self.stat_cnt = 0
-
-<<<<<<< HEAD
-    def __call__(self, world: WorldModel, config: SearchConfig):
-        # reset id
-        DFSNode.reset_id()
-        
-=======
-    def __call__(self, world: WorldModel, config: SearchConfig, best_state: bool=True):
->>>>>>> 45449b8c
-        init_state = world.init_state()
-        self._reset()
-        init_node = DFSNode(state=init_state, action=None, parent=None, fast_reward=0., fast_reward_details=None, is_terminal=False)
-        self.dfs(world, config, init_node)
-        sorted_terminals = sorted(self.terminals, key=lambda x: sum(x.cum_rewards), reverse=True)
-        result = DFSResult(terminal_state=sorted_terminals[0].state, cum_rewards=sorted_terminals[0].cum_rewards, tree_state=init_node, terminal_nodes=sorted_terminals)
-        return result
-
-<<<<<<< HEAD
-    def dfs(self, world: WorldModel, config: SearchConfig, cur_node: DFSNode):
-    
-        # Stop if max_terminal_nodes is reached
-        if len(self.terminals) >= self.max_terminal_nodes:
-            return
- 
-=======
-    def dfs(self, world: WorldModel, config: SearchConfig, cur_state: State, best_state: bool=True, early_terminate: bool=True):
->>>>>>> 45449b8c
-        ## if it's terminal state
-        if world.is_terminal(cur_node.state) or cur_node.depth == self.depth:
-            self.terminals.append(cur_node)  # change
-            return
-
-        cur_state = cur_node.state
-        # get candidate actions (list, (action, score) or action)
-        new_actions = config.get_actions(cur_state)
-        if len(new_actions) == 0: 
-            print('terminal return: no new action')
-            return 
-        ## sort possible actions by score
-        if self.prior:
-            actions_with_prior = [(a, config.fast_reward(cur_state, a)) for a in new_actions]
-            new_actions = sorted(actions_with_prior, key=lambda x: x[1][0], reverse=True)
-        else:
-            new_actions = [(a, (0, {})) for a in new_actions]
-        # try each candidate
-        cnt_per_state = 0
-        for action in new_actions:
-            action, (fast_reward, fast_reward_details) = action
-            new_state = world.step(cur_state, action)
-            if self.stat_cnt < self.total_states:
-                cnt_per_state += 1
-                if cnt_per_state > self.max_per_state: 
-                    print(f'reach max_per_state {self.max_per_state}: break')
-                    break
-                self.stat_cnt += 1
-
-<<<<<<< HEAD
-                new_state, aux = world.step(cur_state, action)
-
-                new_node = DFSNode(state=new_state, action=action, parent=cur_node, fast_reward=fast_reward, fast_reward_details=fast_reward_details, is_terminal=False)
-                new_node.reward, new_node.reward_details = config.reward(cur_state, action, **aux, **fast_reward_details)
-                new_node.cum_rewards = cur_node.cum_rewards + [new_node.reward]
-
-                cur_node.add_child(new_node)
-                self.dfs(world, config, new_node)
-        return
-=======
-                neibor_info = self.dfs(world, config, new_state, best_state)
-        return
-    
->>>>>>> 45449b8c
+from typing import Generic
+from collections import defaultdict
+from .. import SearchAlgorithm, WorldModel, Reasoner, SearchConfig, State, Action
+from typing import NamedTuple, List, Tuple
+import itertools
+from typing import Generic, Optional, NamedTuple, Callable, Hashable
+
+
+class DFSNode:
+    id_iter = itertools.count()
+
+    @classmethod
+    def reset_id(cls):
+        cls.id_iter = itertools.count()
+
+    def __init__(self, state: Optional[State], action: Optional[Action], parent: "Optional[DFSNode]" = None, fast_reward: float = 0., fast_reward_details=None, is_terminal: bool = False) -> None:
+        
+        self.id = next(DFSNode.id_iter)
+        if fast_reward_details is None:
+            fast_reward_details = {}
+        self.reward_details = {}
+        self.cum_rewards: list[float] = []
+        self.fast_reward = self.reward = fast_reward
+        self.fast_reward_details = fast_reward_details
+        self.is_terminal = is_terminal
+        self.action = action
+        self.state = state
+        self.parent = parent
+        self.children: 'Optional[list[DFSNode]]' = []
+        if parent is None:
+            self.depth = 0
+        else:
+            self.depth = parent.depth + 1
+
+    def add_child(self, child: 'DFSNode'):
+        self.children.append(child)
+    
+    def get_trace(self) -> List[Tuple[Action, State, float]]:
+        """ Returns the sequence of actions and states from the root to the current node """
+        node, path = self, []
+        while node is not None:
+            path.append((node.action, node.state, node.reward))
+            node = node.parent
+        # Reverse the path to get actions and states in order
+        path = path[::-1]
+        return path
+
+class DFSResult(NamedTuple):
+    terminal_state: State
+    cum_rewards: float
+    tree_state: DFSNode
+    terminal_nodes: List[DFSNode]
+
+class DFS(SearchAlgorithm, Generic[State, Action]):
+    """
+    config.fast_reward is the prior to decide the order of exporation
+    config.reward is the actual reward that decides the final result
+    """
+
+    def __init__(self, 
+                 total_states: int = 100, 
+                 max_per_state: int = 3, 
+                 depth: int = 10,
+                 prior: bool = True,
+                 max_terminal_nodes: int = 10):
+        self.max_per_state = max_per_state
+        self.depth = depth # not used
+        self.total_states = total_states
+        self.terminals = [] ## final results 
+        self.stat_cnt = 0
+        self.prior = prior # use fast_reward as prior score
+        self.max_terminal_nodes = max_terminal_nodes
+
+    def _reset(self):
+        self.terminals = []
+        self.stat_cnt = 0
+
+    def __call__(self, world: WorldModel, config: SearchConfig):
+        # reset id
+        DFSNode.reset_id()
+        
+        init_state = world.init_state()
+        self._reset()
+        init_node = DFSNode(state=init_state, action=None, parent=None, fast_reward=0., fast_reward_details=None, is_terminal=False)
+        self.dfs(world, config, init_node)
+        sorted_terminals = sorted(self.terminals, key=lambda x: sum(x.cum_rewards), reverse=True)
+        result = DFSResult(terminal_state=sorted_terminals[0].state, cum_rewards=sorted_terminals[0].cum_rewards, tree_state=init_node, terminal_nodes=sorted_terminals)
+        return result
+
+    def dfs(self, world: WorldModel, config: SearchConfig, cur_node: DFSNode):
+    
+        # Stop if max_terminal_nodes is reached
+        if len(self.terminals) >= self.max_terminal_nodes:
+            return
+ 
+        ## if it's terminal state
+        if world.is_terminal(cur_node.state) or cur_node.depth == self.depth:
+            self.terminals.append(cur_node)  # change
+            return
+
+        cur_state = cur_node.state
+        # get candidate actions (list, (action, score) or action)
+        new_actions = config.get_actions(cur_state)
+        if len(new_actions) == 0: 
+            print('terminal return: no new action')
+            return 
+        ## sort possible actions by score
+        if self.prior:
+            actions_with_prior = [(a, config.fast_reward(cur_state, a)) for a in new_actions]
+            new_actions = sorted(actions_with_prior, key=lambda x: x[1][0], reverse=True)
+        else:
+            new_actions = [(a, (0, {})) for a in new_actions]
+        # try each candidate
+        cnt_per_state = 0
+        for action in new_actions:
+            action, (fast_reward, fast_reward_details) = action
+            new_state = world.step(cur_state, action)
+            if self.stat_cnt < self.total_states:
+                cnt_per_state += 1
+                if cnt_per_state > self.max_per_state: 
+                    print(f'reach max_per_state {self.max_per_state}: break')
+                    break
+                self.stat_cnt += 1
+
+                new_state, aux = world.step(cur_state, action)
+
+                new_node = DFSNode(state=new_state, action=action, parent=cur_node, fast_reward=fast_reward, fast_reward_details=fast_reward_details, is_terminal=False)
+                new_node.reward, new_node.reward_details = config.reward(cur_state, action, **aux, **fast_reward_details)
+                new_node.cum_rewards = cur_node.cum_rewards + [new_node.reward]
+
+                cur_node.add_child(new_node)
+                self.dfs(world, config, new_node)
+        return
+    
+
+class CW_DFS(SearchAlgorithm, Generic[State, Action]):
+    # specific to crosswords
+    # please use the DFS class for general purpose
+    def __init__(self, 
+                 total_states: int = 100, 
+                 max_per_state: int = 3, 
+                 depth: int = 10):
+        self.max_per_state = max_per_state
+        self.depth = depth # not used
+        self.total_states = total_states
+        self.terminals = [] ## final results 
+        self.stat_cnt = 0
+
+    def _reset(self):
+        self.terminals = []
+        self.stat_cnt = 0
+
+    def __call__(self, world: WorldModel, config: SearchConfig, best_state: bool=True):
+        init_state = world.init_state()
+        self._reset()
+        self.dfs(world, config, init_state, best_state=best_state)
+        return self.terminals
+
+    def dfs(self, world: WorldModel, config: SearchConfig, cur_state: State, best_state: bool=True, early_terminate: bool=True):
+        ## if it's terminal state
+        if world.is_terminal(cur_state): # if is terminal
+            self.terminals.append(cur_state) #change
+        if not config.state_condition(cur_state):  # only continue if the current status is possible
+            return
+
+        # get candidate actions (list, (action, score) or action)
+        new_actions = config.get_actions(cur_state) # [(candidate, candidate score)]
+        print(f'new actions: {sorted(new_actions, key=lambda x: x[1], reverse=True)}')
+        if len(new_actions) == 0: 
+            print('terminal return: no new action')
+            return 
+        ## sort possible actions by score
+        if best_state:
+            new_actions = sorted(new_actions, key=lambda x: x[1], reverse=True)
+
+        # try each candidate
+        cnt_per_state = 0
+        for action in new_actions:
+            new_state = world.step(cur_state, action)
+            if self.stat_cnt < self.total_states and config.search_condition(new_state):
+                cnt_per_state += 1
+                if cnt_per_state > self.max_per_state: 
+                    print(f'reach max_per_state {self.max_per_state}: break')
+                    break
+                print(f'accepted new_state: {self.stat_cnt}')
+                self.stat_cnt += 1
+                new_env, new_state_actions, new_info = new_state
+                print(new_state_actions)
+                print(new_env.render_board())
+                print(new_info['info'])
+                print(new_info['count'])
+                print(f'dfs_branch cnt: {cnt_per_state}')
+
+                neibor_info = self.dfs(world, config, new_state, best_state)
+        return
+    