--- conflicted
+++ resolved
@@ -23,11 +23,7 @@
                         'optimum',
                         'ninja',
                         'bitsandbytes',
-<<<<<<< HEAD
-                        'llama1@git+https://github.com/AegeanYan/llama@llama_v1', #llama have alias problem, so you may need to clone the forked llama1 at private repo
-=======
                         'llama1@git+https://github.com/AegeanYan/llama@llama_v1',  # llama 2 have some alias problem so you may need to clone the forked llama1 at private repo. please check the setup.py
->>>>>>> 44081f24
                         'llama@git+https://github.com/facebookresearch/llama@main',
                         'fairscale'],
       include_package_data=True,
