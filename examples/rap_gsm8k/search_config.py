--- conflicted
+++ resolved
@@ -2,13 +2,8 @@
 import re
 from typing import TypedDict, Optional
 import numpy as np
-<<<<<<< HEAD
 
 from world_model import GSM8kState, GSM8kAction, GSM8kPromptDict
-=======
-from regex import P
-from world_model import GSM8kState, GSM8kAction, GSM8kPrompt
->>>>>>> 8a9af062
 from reasoners import SearchConfig, LanguageModel
 
 class GSM8kUsefulPrompt(TypedDict):
@@ -64,11 +59,6 @@
             self.n_shots = len(self.prompt['interactive_examples'])
             self.prompt_examples = f.getvalue()
 
-<<<<<<< HEAD
-=======
-    def update_example(self, example: str, prompt=None) -> None:
-        super().update_example(example, prompt=prompt)
->>>>>>> 8a9af062
         if self.force_overall_prompt_on_overall_question or self.force_overall_question_on_overall_prompt:
             print(self.example)
             # self.overall_question = re.match('.*((Calculate|calculate|how|How|what|What|Find|find|True or false).*)$',
