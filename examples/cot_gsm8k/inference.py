from reasoners.lm import ExLlamaModel
import json
from reasoners.lm.openai_model import GPTCompletionModel
from reasoners.benchmark import GSM8KEvaluator
from reasoners.lm.hf_model import HFModel
from reasoners.lm.gemini_model import BardCompletionModel
from reasoners.lm.anthropic_model import ClaudeModel
import utils
import fire
import transformers
class CoTReasoner():
    def __init__(self, base_model, n_sc=1, temperature=0, bs=1):
        assert n_sc == 1 or temperature > 0, \
            "Temperature = 0 indicates greedy decoding. There is no point running multiple chains (n_sc > 1)"
        self.base_model = base_model
        self.temperature = temperature
        self.n_sc = n_sc
        self.bs = bs
    def __call__(self, example, prompt=None):
        inputs = prompt["cot"].replace("{QUESTION}", example)
        outputs = []
        do_sample = True
        if self.temperature == 0 and isinstance(self.base_model, HFModel):
            print("Greedy decoding is not supported by HFModel. Using temperature = 1.0 instead.")
            self.temperature == 1.0
            do_sample = False
        if isinstance(self.base_model, GPTCompletionModel) or isinstance(self.base_model, BardCompletionModel) or isinstance(self.base_model, ClaudeModel):
            eos_token_id = []
        elif isinstance(self.base_model.model, transformers.GemmaForCausalLM):
            eos_token_id = [108]
        elif isinstance(self.base_model.model, transformers.MistralForCausalLM) or isinstance(self.base_model.model, transformers.MixtralForCausalLM):
            eos_token_id = [13]
        elif self.base_model.model.config.architectures[0] == 'InternLM2ForCausalLM':
            eos_token_id = [364,402,512,756]
        elif self.base_model.model.config.architectures[0] == 'Qwen2ForCausalLM':
            eos_token_id = [198,271,382,624,151645]
        else:
            assert isinstance(self.base_model.model, transformers.LlamaForCausalLM)###need to be modified for other model
            eos_token_id = [13]
        for i in range((self.n_sc - 1) // self.bs + 1):
            local_bs = min(self.bs, self.n_sc - i * self.bs)
            outputs += self.base_model.generate([inputs] * local_bs,
                                            hide_input=True,
                                            do_sample=do_sample,
                                            temperature=self.temperature,
                                            # eos_token_id=[13]).text #gemma的词表换了\n是108#\n\n是109
                                            eos_token_id=eos_token_id).text
        return [o.strip() for o in outputs]

def main(exllama_model_dir, exllama_lora_dir=None, exllama_mem_map=None, batch_size=1, prompt="examples/cot_gsm8k/prompts/cot.json", resume=0, log_dir=None, temperature=0, n_sc=1, quantized='int8'):

    if exllama_model_dir == "openai":
        base_model = GPTCompletionModel("gpt-4-1106-preview", additional_prompt="ANSWER")
    elif exllama_model_dir == "google":
        base_model = BardCompletionModel("gemini-pro", additional_prompt="ANSWER")
    elif exllama_model_dir == "anthropic":
        base_model = ClaudeModel("claude-3-opus-20240229", additional_prompt="ANSWER")
    else:
        base_model = HFModel(exllama_model_dir, exllama_model_dir, quantized=quantized)

    with open(prompt) as f:
        prompt = json.load(f)

    reasoner = CoTReasoner(base_model, temperature=temperature, n_sc=n_sc, bs=batch_size)
    evaluator = GSM8KEvaluator(
                 output_extractor=utils.cot_sc_extractor,
                 answer_extractor=lambda x: utils.retrieve_answer_from_dataset(x["answer"]),
                 init_prompt=prompt, # will update dynamically
                 disable_log=False,
                 disable_tqdm=False,
                 sample_prompt_type="cot")

    accuracy = evaluator.evaluate(reasoner, shuffle_prompt=True, num_shot=4, resume=resume, log_dir=log_dir)
    print(f'accuracy: {accuracy:.4f}')
    return 0

<<<<<<< HEAD
def calculate_acc():
    import pickle
    from datasets import load_dataset
    data = load_dataset('gsm8k','main','test')
    output_extractor=utils.retrieve_answer
    answer_extractor=lambda x: utils.retrieve_answer_from_dataset(x["answer"])
    evaluator = GSM8KEvaluator(output_extractor=output_extractor,answer_extractor=answer_extractor,init_prompt=None,disable_log=False,disable_tqdm=False,sample_prompt_type="cot")
    correct_count = 0
    clean_path = '/data/haotian/RAP_tune/llm-reasoners/logs/gsm8k_unknown/02292024-025642/GPT-4-turbo_fixed.jsonl'
    import pandas as pd
    df = pd.read_json(clean_path, lines=True)
    cnt = 0
    df_c = pd.DataFrame(columns=['question', 'cot','index_ap'])
    for i in range(1,1319):
        mcts_result = pickle.load(open(f'/data/haotian/RAP_tune/llm-reasoners/logs/gsm8k_unknown/02292024-025642/algo_output/{i}.pkl', 'rb'))[-1]
        
        output_real = output_extractor(mcts_result)
        output_clean = df.loc[i-1,'metadata_generation'] + '.'
        output = output_extractor(output_clean)
        answer = answer_extractor(data['test'][i-1])
        correct = evaluator.eval_output(answer, output)
        correct_real = evaluator.eval_output(answer, output_real)
        question = data['test'][i-1]['question']
        cot = mcts_result
        cot = cot.split('Q:')[0]
        cot_steps = cot.split('. ')
        cot_final = ""
        # cot_final = cot
        for j in range(len(cot_steps)):
            cot_final += f'Step {j+1}: ' + cot_steps[j] + ".\n"
        cot_final = cot_final.rstrip('\n')
        if correct_real != correct:
            # df_c.loc[cnt] = [question, cot_final, i-1]
            print(i)
            print(mcts_result)
            print(output_clean)
            print(answer)
            cnt += 1
        correct_count += correct
        accuracy = correct_count / (i + 1)
    print(cnt)
    print(f'accuracy: {accuracy:.4f}')
    # df_c.to_json('/data/haotian/RAP_tune/llm-reasoners/logs/gsm8k_unknown/02292024-025642/cot_ap.json')
def fix_append():
    import pandas as pd
    ap_id_path = "/data/haotian/RAP_tune/llm-reasoners/logs/gsm8k_unknown/02292024-025642/cot_ap.json"
    ap_path = "/data/haotian/RAP_tune/llm-reasoners/logs/gsm8k_unknown/02292024-025642/GPT_4_ap.json"
    bug_path = "/data/haotian/RAP_tune/llm-reasoners/logs/gsm8k_unknown/02292024-025642/GPT-4-turbo_cleaned.jsonl"
    df_id_ap = pd.read_json(ap_id_path)
    df_ap = pd.read_json(ap_path, lines=True)
    df_bug = pd.read_json(bug_path, lines=True)
    for i in range(len(df_ap)):
        bug_id = df_id_ap.loc[i,'index_ap']
        ap_metadata_generation = df_ap.loc[i,'metadata_generation']
        ap_text = df_ap.loc[i,'text']
        df_bug.loc[bug_id,'metadata_generation'] = ap_metadata_generation
        df_bug.loc[bug_id,'text'] = ap_text
    df_bug.to_json("/data/haotian/RAP_tune/llm-reasoners/logs/gsm8k_unknown/02292024-025642/GPT-4-turbo_fixed.jsonl", orient='records', lines=True)

if __name__ == '__main__':
    # fire.Fire(main)
    fire.Fire(calculate_acc)
    # fire.Fire(fix_append)
=======
if __name__ == '__main__':
    fire.Fire(main)
>>>>>>> 693cc92a
    """
CUDA_VISIBLE_DEVICES=2 python examples/cot_gsm8k/inference.py \
--exllama_model_dir $Gemma_ckpts \ 这里gemma我用的非instruction tuning模型
"""

<|MERGE_RESOLUTION|>--- conflicted
+++ resolved
@@ -74,7 +74,6 @@
     print(f'accuracy: {accuracy:.4f}')
     return 0
 
-<<<<<<< HEAD
 def calculate_acc():
     import pickle
     from datasets import load_dataset
@@ -138,10 +137,6 @@
     # fire.Fire(main)
     fire.Fire(calculate_acc)
     # fire.Fire(fix_append)
-=======
-if __name__ == '__main__':
-    fire.Fire(main)
->>>>>>> 693cc92a
     """
 CUDA_VISIBLE_DEVICES=2 python examples/cot_gsm8k/inference.py \
 --exllama_model_dir $Gemma_ckpts \ 这里gemma我用的非instruction tuning模型
